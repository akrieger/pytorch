--- conflicted
+++ resolved
@@ -258,7 +258,6 @@
     def test_py_multi_async_call(self):
         n = self.rank + 1
         dst_rank = n % self.world_size
-<<<<<<< HEAD
         dst_worker_id = dist.get_worker_id('worker{}'.format(dst_rank))
         fut1 = dist.rpc(dst_worker_id,
                         my_class.my_static_method,
@@ -268,17 +267,6 @@
                         min,
                         args=(n, n + 1, n + 2),
                         async_call=True)
-=======
-        fut1 = dist.rpc(
-            "worker{}".format(dst_rank),
-            my_class.my_static_method,
-            args=(n + 10,),
-            async_call=True,
-        )
-        fut2 = dist.rpc(
-            "worker{}".format(dst_rank), min, args=(n, n + 1, n + 2), async_call=True
-        )
->>>>>>> 9b109795
         self.assertEqual(fut1.wait(), my_class.my_static_method(n + 10))
         self.assertEqual(fut2.wait(), min(n, n + 1, n + 2))
 
