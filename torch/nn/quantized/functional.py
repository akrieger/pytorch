r""" Functional interface (quantized)."""
from __future__ import absolute_import
from __future__ import division
from __future__ import print_function
from __future__ import unicode_literals

import torch
from torch._jit_internal import List as _List
from torch.nn.modules.utils import _pair


def relu(input, inplace=False):
    # type: (Tensor, bool) -> Tensor
    r"""relu(input, inplace=False) -> Tensor

    Applies the rectified linear unit function element-wise. See
    :class:`~torch.nn.ReLU` for more details.
    """
    if not input.is_quantized:
        raise ValueError("Input to 'quantized.relu' must be quantized!")
    if inplace:
        return torch.relu_(input)
    else:
        return torch.relu(input)

def linear(input, weight, bias=None, scale=None, zero_point=None):
    # type: (Tensor, Tensor, Optional[Tensor]) -> Tensor
    r"""
    Applies a linear transformation to the incoming quantized data:
    :math:`y = xA^T + b`.
    See :class:`~torch.nn.Linear`

    .. note::

      Current implementation uses packed weights. This has penalty on performance.
      If you want to avoid the overhead, use :class:`~torch.nn.quantized.Linear`.

    Args:
      input (Tensor): Quantized input of type `torch.quint8`
      weight (Tensor): Quantized weight of type `torch.qint8`
      bias (Tensor): None or Quantized bias of type `torch.qint32`
      scale (double): output scale. If None, derived from the input scale
      zero_point (long): output zero point. If None, derived from the input zero_point

    Shape:
        - Input: :math:`(N, *, in\_features)` where `*` means any number of
          additional dimensions
        - Weight: :math:`(out\_features, in\_features)`
        - Bias: :math:`(out\_features)`
        - Output: :math:`(N, *, out\_features)`
    """
    if scale is None:
        scale = input.q_scale()
    if zero_point is None:
        zero_point = input.q_zero_point()
    _packed_weight = torch.ops.quantized.linear_prepack(weight)
    if bias is not None:
        bias = torch.quantize_linear(bias.dequantize(), weight.q_scale() * input.q_scale(), 0, torch.qint32)
    return torch.ops.quantized.linear(input, _packed_weight, bias, scale,
                                      zero_point)

def conv2d(input, weight, bias,
           stride=1, padding=0, dilation=1, groups=1,
           padding_mode='zeros',
           scale=1.0, zero_point=0,
           dtype=torch.quint8):
    r"""
    conv2d(input, weight, bias,
           stride=1, padding=0, dilation=1, groups=1,
           padding_mode='zeros',
           scale=1.0, zero_point=0,
           dtype=torch.quint8) -> Tensor

    Applies a 2D convolution over a quantized 2D input composed of several input
    planes.

    See :class:`~torch.nn.Conv2d` for details and output shape.

    Args:
        input: quantized input tensor of shape :math:`(\text{minibatch} , \text{in\_channels} , iH , iW)`
        weight: quantized filters of shape :math:`(\text{out\_channels} , \frac{\text{in\_channels}}{\text{groups}} , kH , kW)`
        bias: **non-quantized** bias tensor of shape :math:`(\text{out\_channels})`. The tensor type must be `torch.int32`.
        stride: the stride of the convolving kernel. Can be a single number or a
          tuple `(sH, sW)`. Default: 1
        padding: implicit paddings on both sides of the input. Can be a
          single number or a tuple `(padH, padW)`. Default: 0
        dilation: the spacing between kernel elements. Can be a single number or
          a tuple `(dH, dW)`. Default: 1
        groups: split input into groups, :math:`\text{in\_channels}` should be divisible by the
          number of groups. Default: 1
        padding_mode: the padding mode to use. Only "zeros" is supported for quantized convolution at the moment. Default: "zeros"
        scale: quantization scale for the output. Default: 1.0
        zero_point: quantization zero_point for the output. Default: 0
        dtype: quantization data type to use. Default: ``torch.quint8``

    Examples::

        >>> from torch.nn.quantized import functional as qF
        >>> filters = torch.randn(8, 4, 3, 3, dtype=torch.float)
        >>> inputs = torch.randn(1, 4, 5, 5, dtype=torch.float)
        >>> bias = torch.randn(4, dtype=torch.float)
        >>>
        >>> scale, zero_point = 1.0, 0
        >>> dtype = torch.quint8
        >>>
        >>> q_filters = torch.quantize_linear(filters, scale, zero_point, dtype)
        >>> q_inputs = torch.quantize_linear(inputs, scale, zero_point, dtype)
        >>> q_bias = torch.quantize_linear(bias, scale, zero_point, torch.quint8)
        >>> qF.conv2d(q_inputs, q_filters, q_bias, scale, zero_point, padding=1)
    """  # noqa: E501
    if padding_mode != 'zeros':
        raise NotImplementedError("Only zero-padding is supported!")
    if input.ndim != 4:
        raise ValueError("Input shape must be `(N, C, H, W)`!")
    stride = _pair(stride)
    padding = _pair(padding)
    dilation = _pair(dilation)

    prepacked_weight = torch.ops.quantized.conv_prepack(
        weight.permute([0, 2, 3, 1]), bias, stride, padding, dilation, groups)
    if bias is not None:
        bias = torch.quantize_linear(bias.dequantize(), scale=weight.q_scale() * input.q_scale(), zero_point=0, dtype=torch.qint32)
    return torch.ops.quantized.conv2d(input.permute([0, 2, 3, 1]),
<<<<<<< HEAD
                                             prepacked_weight,
                                             stride, padding, dilation,
                                             groups, scale, zero_point).permute([0, 3, 1, 2])
=======
                                      prepacked_weight, bias,
                                      stride, padding, dilation,
                                      groups, scale, zero_point).permute([0, 3, 1, 2])
>>>>>>> 564a3bdd

def max_pool2d(input, kernel_size, stride=None, padding=0, dilation=1,
               ceil_mode=False, return_indices=False):
    r"""Applies a 2D max pooling over a quantized input signal composed of
    several quantized input planes.

    See :class:`~torch.nn.quantized.MaxPool2d` for details.
    """
    if return_indices:
        raise NotImplementedError("return_indices is not yet implemented!")
    if stride is None:
        stride = torch.jit.annotate(_List[int], [])
    return torch.nn.functional.max_pool2d(input, kernel_size, stride, padding,
                                          dilation, ceil_mode, return_indices)

# TODO(zaf): Add documentation
adaptive_avg_pool2d = torch.nn.functional.adaptive_avg_pool2d<|MERGE_RESOLUTION|>--- conflicted
+++ resolved
@@ -118,18 +118,10 @@
 
     prepacked_weight = torch.ops.quantized.conv_prepack(
         weight.permute([0, 2, 3, 1]), bias, stride, padding, dilation, groups)
-    if bias is not None:
-        bias = torch.quantize_linear(bias.dequantize(), scale=weight.q_scale() * input.q_scale(), zero_point=0, dtype=torch.qint32)
     return torch.ops.quantized.conv2d(input.permute([0, 2, 3, 1]),
-<<<<<<< HEAD
-                                             prepacked_weight,
-                                             stride, padding, dilation,
-                                             groups, scale, zero_point).permute([0, 3, 1, 2])
-=======
-                                      prepacked_weight, bias,
+                                      prepacked_weight,
                                       stride, padding, dilation,
                                       groups, scale, zero_point).permute([0, 3, 1, 2])
->>>>>>> 564a3bdd
 
 def max_pool2d(input, kernel_size, stride=None, padding=0, dilation=1,
                ceil_mode=False, return_indices=False):
