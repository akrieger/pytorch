--- conflicted
+++ resolved
@@ -539,10 +539,6 @@
     return old_frame;
   }
 
-<<<<<<< HEAD
-  FunctionSchema emitDef(const Def& def, const Self& self, Block* block) {
-    auto schema = typeParser_.parseSchemaFromDef(def, bool(self));
-=======
   // If the graph might not return, add an implicit None return at the end
   void handleMaybeNoReturn(const Def& def, Block* block) {
     auto decl_ret = def_stack_.back().declared_return_type_;
@@ -568,8 +564,7 @@
   }
 
   FunctionSchema emitDef(const Def& def, const Self* self, Block* block) {
-    auto schema = extractSchemaFromDef(def, self);
->>>>>>> 529d1f9c
+    auto schema = typeParser_.parseSchemaFromDef(def, bool(self));
     // TODO need guards on init returning none
     if (schema.returns().size() == 1) {
       def_stack_.back().declared_return_type_ = schema.returns().at(0).type();
@@ -583,137 +578,6 @@
     handleMaybeNoReturn(def, block);
     std::vector<Argument> returns = {emitOutput(def.range(), schema, block)};
     return {def.name().name(), "", std::move(arguments), std::move(returns)};
-  }
-
-<<<<<<< HEAD
-=======
-  std::vector<IValue> evaluateDefaults(
-      const SourceRange& r,
-      const std::vector<Expr>& default_types,
-      const std::vector<Expr>& default_exprs) {
-    std::vector<IValue> default_values;
-    if (default_exprs.empty())
-      return default_values;
-    // To evaluate the default expressions, we create a graph with no inputs,
-    // and whose returns are the default values we need.
-    // We then run constant prop on this graph and check the results are
-    // constant. This approach avoids having to have separate handling of
-    // default arguments from standard expressions by piecing together existing
-    // machinery for graph generation, constant propgation, and constant
-    // extraction.
-    auto tuple_type = Subscript::create(
-        r,
-        Var::create(r, Ident::create(r, "Tuple")),
-        List<Expr>::create(r, default_types));
-    auto blank_decl = Decl::create(
-        r, List<Param>::create(r, {}), Maybe<Expr>::create(r, tuple_type));
-
-    auto tuple_expr =
-        TupleLiteral::create(r, List<Expr>::create(r, default_exprs));
-    auto ret = Return::create(r, tuple_expr);
-    auto def = Def::create(
-        r,
-        Ident::create(r, "defaults"),
-        blank_decl,
-        List<Stmt>::create(r, {ret}));
-
-    CompilationUnit cu;
-    cu.define(c10::nullopt, {def}, {resolver}, nullptr);
-    Stack stack;
-    // XXX: We need to turn optimization off here because otherwise we try to
-    // recursively initialize stuff in DecomposeOps.
-    GraphOptimizerEnabledGuard guard(false);
-    cu.get_function(def.name().name()).run(stack);
-    return stack.at(0).toTuple()->elements();
-  }
-
-  std::vector<Argument> parseArgsFromDecl(const Decl& decl, const Self* self) {
-    auto params_begin = decl.params().begin();
-    auto params_end = decl.params().end();
-    if (self) {
-      ++params_begin;
-    }
-    std::vector<Argument> retval;
-
-    std::vector<Expr> default_types;
-    std::vector<Expr> default_exprs;
-    // gather any non-empty default arguments
-    for (auto it = params_begin; it != params_end; ++it) {
-      auto param = *it;
-      auto def = param.defaultValue();
-      if (def.present()) {
-        default_types.emplace_back(param.type().get());
-        default_exprs.emplace_back(def.get());
-      }
-    }
-    auto default_values =
-        evaluateDefaults(decl.range(), default_types, default_exprs);
-
-    auto defaults_it = default_values.begin();
-    for (auto it = params_begin; it != params_end; ++it) {
-      auto decl_arg = *it;
-
-      TypePtr type;
-      c10::optional<int32_t> N;
-      bool is_inferred_type = false;
-      if (!decl_arg.type().present()) {
-        // If this param doesn't have a type, default to "tensor"
-        is_inferred_type = true;
-        type = TensorType::get();
-        N = c10::nullopt;
-      } else {
-        // BroadcastList list can only appear at the argument level
-        if (auto maybe_broad_list =
-                typeParser_.parseBroadcastList(decl_arg.type().get())) {
-          type = maybe_broad_list->first;
-          N = maybe_broad_list->second;
-        } else {
-          type = typeParser_.parseTypeFromExpr(decl_arg.type().get());
-          N = c10::nullopt;
-        }
-      }
-      c10::optional<IValue> default_value = c10::nullopt;
-      if (decl_arg.defaultValue().present()) {
-        default_value = *defaults_it++;
-      }
-      auto arg = Argument(
-          decl_arg.ident().name(),
-          type,
-          N,
-          default_value,
-          decl_arg.kwarg_only(),
-          /*alias_info=*/c10::nullopt,
-          is_inferred_type);
-      retval.push_back(arg);
-    }
-    return retval;
-  }
-
-  std::vector<Argument> parseReturnFromDecl(const Decl& decl) {
-    // we represent no annoation on a return type as having no values in the
-    // schema's return() list
-    // in emitReturn we take the actual return value to be the value of the
-    // return statement if no one was provided here
-    if (!decl.return_type().present())
-      return {};
-
-    if (typeParser_.parseBroadcastList(decl.return_type().get()))
-      throw ErrorReport(decl.return_type().range())
-          << "Broadcastable lists cannot appear as a return type";
-    auto parsed_type = typeParser_.parseTypeFromExpr(decl.return_type().get());
-    return {Argument(
-        "",
-        parsed_type,
-        /*N =*/c10::nullopt,
-        /*default_value =*/c10::nullopt,
-        /*kwarg_only =*/false)};
-  }
-  FunctionSchema extractSchemaFromDef(const Def& def, const Self* self) {
-    const auto name = def.name().name();
-    std::vector<Argument> args = parseArgsFromDecl(def.decl(), self);
-    std::vector<Argument> returns = parseReturnFromDecl(def.decl());
-    return FunctionSchema(
-        name, "", std::move(args), std::move(returns), false, false);
   }
 
   // see [setstate type]
@@ -753,7 +617,6 @@
     return true;
   }
 
->>>>>>> 529d1f9c
   std::vector<Argument> emitFormalArguments(
       const Def& def,
       const Self* self,
@@ -3371,7 +3234,12 @@
   ScriptTypeParser typeParser(rcb);
   InterfaceTypePtr iface =
       InterfaceType::create(c10::QualifiedName(qualifiedName));
-  for (const Def& method_def : classDef.defs()) {
+  for (const Stmt& stmt : classDef.body()) {
+    if (stmt.kind() != TK_DEF) {
+      throw ErrorReport(stmt)
+          << "interface declartions can only contain method definitions";
+    }
+    auto method_def = Def(stmt);
     if (!method_def.decl().return_type().present()) {
       throw ErrorReport(method_def)
           << "interface declarations must have a return type annotated.";
@@ -3391,7 +3259,7 @@
           << "interfaces declarations should only contain a single 'pass' statement.";
     }
   }
-  interfaces_.emplace_back(std::move(iface));
+  this->register_type(iface);
 }
 
 } // namespace script
