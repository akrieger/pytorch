#include <torch/csrc/python_headers.h>

#include <torch/csrc/distributed/rpc/functions.h>
#include <torch/csrc/distributed/rpc/future_message.h>
#include <torch/csrc/distributed/rpc/process_group_agent.h>
#include <torch/csrc/distributed/rpc/python_functions.h>
#include <torch/csrc/distributed/rpc/rpc_agent.h>
#include <torch/csrc/distributed/rpc/rref.h>
#include <torch/csrc/distributed/rpc/rref_context.h>
#include <torch/csrc/distributed/rpc/types.h>
#include <torch/csrc/jit/pybind_utils.h>
#include <torch/csrc/utils/object_ptr.h>
#include <torch/csrc/utils/pybind.h>
#include <torch/types.h>


namespace torch {
namespace distributed {
namespace rpc {

namespace {

template <typename T>
using shared_ptr_class_ = py::class_<T, std::shared_ptr<T>>;

PyObject* rpc_init(PyObject* /* unused */) {
  auto dist_module = THPObjectPtr(PyImport_ImportModule("torch.distributed"));
  if (!dist_module) {
    throw python_error();
  }

  auto module = py::handle(dist_module).cast<py::module>();

<<<<<<< HEAD
  auto rref = shared_ptr_class_<RRef>(module, "RRef")
      .def("owner",
           &RRef::owner,
           py::call_guard<py::gil_scoped_release>())
      .def("to_here",
           [&](RRef& rref) {
             return torch::jit::toPyObject(rref.toHere());
           },
           py::call_guard<py::gil_scoped_release>());
=======
  // not exposing WorkerId::id as it should an internal field specified for
  // RpcAgent implementations.
  auto workerId = shared_ptr_class_<WorkerId>(module, "WorkerId")
      .def_readonly("name", &WorkerId::name_);
>>>>>>> e07d00d4

  auto rpcAgent = shared_ptr_class_<RpcAgent>(module, "RpcAgent")
      .def("join",
           &RpcAgent::join,
           py::call_guard<py::gil_scoped_release>())
      .def("sync",
           &RpcAgent::sync,
           py::call_guard<py::gil_scoped_release>());

  auto futureMessage = shared_ptr_class_<FutureMessage>(module, "FutureMessage")
      .def("wait",
          [&](FutureMessage& fut) {
            return to_py_obj(fut.wait());
          },
          py::call_guard<py::gil_scoped_release>());

  auto processGroupAgent =
      shared_ptr_class_<ProcessGroupAgent>(
          module, "ProcessGroupAgent", rpcAgent)
          .def(py::init<std::string,
                        std::shared_ptr<::c10d::ProcessGroup>,
                        int>(),
               py::arg("name"),
               py::arg("process_group"),
               py::arg("num_send_recv_threads") = 4)
          .def("get_worker_id",
               (const WorkerId& (ProcessGroupAgent::*)(void) const)
               &RpcAgent::getWorkerId,
               py::call_guard<py::gil_scoped_release>())
          .def("get_worker_id",
               (const WorkerId& (ProcessGroupAgent::*)(const std::string&) const)
               &ProcessGroupAgent::getWorkerId,
               py::call_guard<py::gil_scoped_release>())
          .def("join",
               &ProcessGroupAgent::join,
               py::call_guard<py::gil_scoped_release>())
          .def("sync",
               &ProcessGroupAgent::sync,
               py::call_guard<py::gil_scoped_release>());

  module.def("init_rref_context", [](std::shared_ptr<RpcAgent> agent){
    RRefContext::getInstance(agent);
  });

  module.def("invoke_rpc_builtin", [](
      RpcAgent& agent,
      const WorkerId& dst,
      const std::string& opName,
      const py::args& args,
      const py::kwargs& kwargs) {
    return py_rpc_builtin(agent, dst, opName, args, kwargs);
  });


  module.def("invoke_remote_builtin", [](
      RpcAgent& agent,
      uint64_t dst,
      const std::string& opName,
      const py::args& args,
      const py::kwargs& kwargs) {
    return py_remote_builtin(agent, dst, opName, args, kwargs);
  });


  module.def("invoke_rpc_python_udf", [](
      RpcAgent& agent,
      const WorkerId& dst,
      const std::string& pickledPythonUDF) {
    return py_rpc_python_udf(agent, dst, pickledPythonUDF);
  });

  Py_RETURN_TRUE;
}

} // namespace

static PyMethodDef methods[] = {  // NOLINT
    {"_rpc_init", (PyCFunction)rpc_init, METH_NOARGS, nullptr},
    {nullptr, nullptr, 0, nullptr}};

PyMethodDef* python_functions() {
  return methods;
}

} // namespace rpc
} // namespace distributed
} // namespace torch<|MERGE_RESOLUTION|>--- conflicted
+++ resolved
@@ -31,7 +31,11 @@
 
   auto module = py::handle(dist_module).cast<py::module>();
 
-<<<<<<< HEAD
+  // not exposing WorkerId::id as it should an internal field specified for
+  // RpcAgent implementations.
+  auto workerId = shared_ptr_class_<WorkerId>(module, "WorkerId")
+      .def_readonly("name", &WorkerId::name_);
+
   auto rref = shared_ptr_class_<RRef>(module, "RRef")
       .def("owner",
            &RRef::owner,
@@ -41,12 +45,6 @@
              return torch::jit::toPyObject(rref.toHere());
            },
            py::call_guard<py::gil_scoped_release>());
-=======
-  // not exposing WorkerId::id as it should an internal field specified for
-  // RpcAgent implementations.
-  auto workerId = shared_ptr_class_<WorkerId>(module, "WorkerId")
-      .def_readonly("name", &WorkerId::name_);
->>>>>>> e07d00d4
 
   auto rpcAgent = shared_ptr_class_<RpcAgent>(module, "RpcAgent")
       .def("join",
@@ -77,8 +75,16 @@
                &RpcAgent::getWorkerId,
                py::call_guard<py::gil_scoped_release>())
           .def("get_worker_id",
+               (const WorkerId& (ProcessGroupAgent::*)(void) const)
+                   &RpcAgent::getWorkerId,
+               py::call_guard<py::gil_scoped_release>())
+          .def("get_worker_id",
                (const WorkerId& (ProcessGroupAgent::*)(const std::string&) const)
-               &ProcessGroupAgent::getWorkerId,
+                   &ProcessGroupAgent::getWorkerId,
+               py::call_guard<py::gil_scoped_release>())
+          .def("get_worker_id",
+               (const WorkerId& (ProcessGroupAgent::*)(worker_id_t) const)
+                   &ProcessGroupAgent::getWorkerId,
                py::call_guard<py::gil_scoped_release>())
           .def("join",
                &ProcessGroupAgent::join,
@@ -103,7 +109,7 @@
 
   module.def("invoke_remote_builtin", [](
       RpcAgent& agent,
-      uint64_t dst,
+      const WorkerId& dst,
       const std::string& opName,
       const py::args& args,
       const py::kwargs& kwargs) {
