#include <torch/csrc/distributed/rpc/python_functions.h>

namespace torch {
namespace distributed {
namespace rpc {

py::object to_py_obj(const Message& message) {
  switch (message.type()) {
    case MessageType::SCRIPT_RET: {
      ScriptRet ret = ScriptRet::fromMessage(message);
      Stack stack;
      stack.push_back(ret.value());
      return torch::jit::createPyObjectForStack(std::move(stack));
    }
    case MessageType::PYTHON_RET: {
      return PythonRpcHandler::loadPythonUDFResult(message);
    }
    case MessageType::EXCEPTION: {
      std::string err(message.payload().begin(), message.payload().end());
      throw std::runtime_error(err);
    }
    default: {
      AT_ERROR("Unrecognized response message type ", message.type());
    }
  }
}

std::shared_ptr<FutureMessage> py_rpc_builtin(
    RpcAgent& agent,
    const WorkerId& dst,
    const std::string& opName,
    const py::args& args,
    const py::kwargs& kwargs) {
  if (opName.rfind("aten", 0) == 0) {
    // builtin operators.
    Symbol symbol = Symbol::fromQualString(opName);
    for (const auto& op : torch::jit::getAllOperatorsFor(symbol)) {
      try {
        // FIXME: This is temporary solution. We should at least refactor
        // ``createStackForSchema`` to avoid throwing an error.
        Stack stack = torch::jit::createStackForSchema(
            op->schema(), args, kwargs, c10::nullopt);

<<<<<<< HEAD
        return agent.send(dst, ScriptCall(op, std::move(stack)).toMessage());
      } catch (std::runtime_error) {}
=======
        return agent.send(
            dstName, ScriptCall(op, std::move(stack)).toMessage());
      } catch (std::runtime_error) {
      }
>>>>>>> 9b109795
    }
  }

  AT_ERROR(
      "Failed to match operator name ",
      opName,
      " and arguments "
      "(args: ",
      args,
      ", kwargs: ",
      kwargs,
      ") to a builtin operator");
}

std::shared_ptr<FutureMessage> py_rpc_python_udf(
    RpcAgent& agent,
    const WorkerId& dst,
    const std::string& pickledPythonUDF) {
  std::vector<char> data(pickledPythonUDF.begin(), pickledPythonUDF.end());
  std::vector<torch::Tensor> tensor_table;

<<<<<<< HEAD
  return agent.send(dst,
                    Message(std::move(data),
                            std::move(tensor_table),
                            MessageType::PYTHON_CALL));
=======
  return agent.send(
      dstName,
      Message(
          std::move(data), std::move(tensor_table), MessageType::PYTHON_CALL));
>>>>>>> 9b109795
}

} // namespace rpc
} // namespace distributed
} // namespace torch<|MERGE_RESOLUTION|>--- conflicted
+++ resolved
@@ -41,15 +41,8 @@
         Stack stack = torch::jit::createStackForSchema(
             op->schema(), args, kwargs, c10::nullopt);
 
-<<<<<<< HEAD
         return agent.send(dst, ScriptCall(op, std::move(stack)).toMessage());
       } catch (std::runtime_error) {}
-=======
-        return agent.send(
-            dstName, ScriptCall(op, std::move(stack)).toMessage());
-      } catch (std::runtime_error) {
-      }
->>>>>>> 9b109795
     }
   }
 
@@ -71,17 +64,10 @@
   std::vector<char> data(pickledPythonUDF.begin(), pickledPythonUDF.end());
   std::vector<torch::Tensor> tensor_table;
 
-<<<<<<< HEAD
   return agent.send(dst,
                     Message(std::move(data),
                             std::move(tensor_table),
                             MessageType::PYTHON_CALL));
-=======
-  return agent.send(
-      dstName,
-      Message(
-          std::move(data), std::move(tensor_table), MessageType::PYTHON_CALL));
->>>>>>> 9b109795
 }
 
 } // namespace rpc
