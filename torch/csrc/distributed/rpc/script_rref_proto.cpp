#include <torch/csrc/distributed/rpc/script_rref_proto.h>
#include <torch/csrc/jit/pickle.h>

<<<<<<< HEAD
#include <limits>

=======
>>>>>>> 27f5102d
namespace torch {
namespace distributed {
namespace rpc {

const at::IValue& RRefMessageBase::value() {
  return value_;
}

at::IValue& RRefMessageBase::valueRef() {
  return value_;
}

Message RRefMessageBase::toMessage() const {
  std::vector<at::IValue> ivalues;
  ivalues.emplace_back(value_);
  std::vector<torch::Tensor> tensor_table;
  auto payload =
      jit::pickle(c10::ivalue::Tuple::create(ivalues), &tensor_table);

  return Message(std::move(payload), std::move(tensor_table), type_);
}

at::IValue RRefMessageBase::fromMessage(const Message& message) {
  auto payload = static_cast<const char*>(message.payload().data());
  auto payload_size = message.payload().size();

  auto value =
      jit::unpickle(payload, payload_size, nullptr, &message.tensors());
  auto values = value.toTuple()->elements();

  AT_ASSERT(values.size() == 1, "Expect a single IValue from message.");
  return std::move(values.front());
}

ScriptRRefFetchCall ScriptRRefFetchCall::fromMessage(const Message& message) {
  return ScriptRRefFetchCall(RRefMessageBase::fromMessage(message));
}


PythonRRefFetchCall PythonRRefFetchCall::fromMessage(const Message& message) {
  return PythonRRefFetchCall(RRefMessageBase::fromMessage(message));
}

ScriptRRefFetchRet ScriptRRefFetchRet::fromMessage(const Message& message) {
  return ScriptRRefFetchRet(RRefMessageBase::fromMessage(message));
}

ScriptUserDelete ScriptUserDelete::fromMessage(const Message& message) {
  return ScriptUserDelete(RRefMessageBase::fromMessage(message));
}

ScriptUserAccept ScriptUserAccept::fromMessage(const Message& message) {
  return ScriptUserAccept(RRefMessageBase::fromMessage(message));
}

worker_id_t ScriptForkNotify::forkDst() const {
  return forkDst_;
}

Message ScriptForkNotify::toMessage() const {
  std::vector<at::IValue> ivalues;
  ivalues.emplace_back(value_);
  ivalues.emplace_back(forkDst_);
  std::vector<torch::Tensor> tensor_table;
  auto payload =
      jit::pickle(c10::ivalue::Tuple::create(ivalues), &tensor_table);

  return Message(std::move(payload),
                 std::move(tensor_table),
                 type_);
}

ScriptForkNotify ScriptForkNotify::fromMessage(const Message& message) {
  auto payload = static_cast<const char*>(message.payload().data());
  auto payload_size = message.payload().size();

  auto value = jit::unpickle(
      payload, payload_size, nullptr, &message.tensors());
  auto values = value.toTuple()->elements();

  AT_ASSERT(values.size() == 2, "Expect 2 IValues from message.");
  auto forkDst = values[1].toInt();
  AT_ASSERT(forkDst < (int64_t)std::numeric_limits<worker_id_t>::max,
      "Fork destination worker id our of bound ", forkDst);
  return ScriptForkNotify(values[0], (worker_id_t) forkDst);
}

ScriptForkAccept ScriptForkAccept::fromMessage(const Message& message) {
  return ScriptForkAccept(RRefMessageBase::fromMessage(message));
}

} // namespace rpc
} // namespace distributed
} // namespace torch<|MERGE_RESOLUTION|>--- conflicted
+++ resolved
@@ -1,11 +1,8 @@
 #include <torch/csrc/distributed/rpc/script_rref_proto.h>
 #include <torch/csrc/jit/pickle.h>
 
-<<<<<<< HEAD
 #include <limits>
 
-=======
->>>>>>> 27f5102d
 namespace torch {
 namespace distributed {
 namespace rpc {
@@ -44,7 +41,6 @@
   return ScriptRRefFetchCall(RRefMessageBase::fromMessage(message));
 }
 
-
 PythonRRefFetchCall PythonRRefFetchCall::fromMessage(const Message& message) {
   return PythonRRefFetchCall(RRefMessageBase::fromMessage(message));
 }
@@ -73,24 +69,24 @@
   auto payload =
       jit::pickle(c10::ivalue::Tuple::create(ivalues), &tensor_table);
 
-  return Message(std::move(payload),
-                 std::move(tensor_table),
-                 type_);
+  return Message(std::move(payload), std::move(tensor_table), type_);
 }
 
 ScriptForkNotify ScriptForkNotify::fromMessage(const Message& message) {
   auto payload = static_cast<const char*>(message.payload().data());
   auto payload_size = message.payload().size();
 
-  auto value = jit::unpickle(
-      payload, payload_size, nullptr, &message.tensors());
+  auto value =
+      jit::unpickle(payload, payload_size, nullptr, &message.tensors());
   auto values = value.toTuple()->elements();
 
   AT_ASSERT(values.size() == 2, "Expect 2 IValues from message.");
   auto forkDst = values[1].toInt();
-  AT_ASSERT(forkDst < (int64_t)std::numeric_limits<worker_id_t>::max,
-      "Fork destination worker id our of bound ", forkDst);
-  return ScriptForkNotify(values[0], (worker_id_t) forkDst);
+  AT_ASSERT(
+      forkDst < (int64_t)std::numeric_limits<worker_id_t>::max,
+      "Fork destination worker id our of bound ",
+      forkDst);
+  return ScriptForkNotify(values[0], (worker_id_t)forkDst);
 }
 
 ScriptForkAccept ScriptForkAccept::fromMessage(const Message& message) {
